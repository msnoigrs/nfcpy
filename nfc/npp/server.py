#
# Implementation of the NDEF Push Protocol (NPP)
#

import logging
log = logging.getLogger(__name__)

from nfc.npp import NPP_SERVICE_NAME
from threading import Thread
from struct import unpack

import nfc.llcp

class NPPServer(Thread):
    """ Simple NPP server. If single_threaded is True then a new thread will not be spawned.
    """
    def __init__(self, single_threaded=False):
        super(NPPServer, self).__init__()
        self.single_threaded = single_threaded

    def run(self):
        socket = nfc.llcp.socket(nfc.llcp.DATA_LINK_CONNECTION)
        try:
            nfc.llcp.bind(socket, NPP_SERVICE_NAME)
            addr = nfc.llcp.getsockname(socket)
            log.info("npp server bound to port {0}".format(addr))
            nfc.llcp.setsockopt(socket, nfc.llcp.SO_RCVBUF, 2)
            nfc.llcp.listen(socket, backlog=2)
            while True:
                client_socket = nfc.llcp.accept(socket)
                if self.single_threaded:
                    log.debug("Got client in single_threaded mode.")
                    if NPPServer.serve(client_socket, self):
                        break
                else:
                    log.debug("Got client. Will spawn thread.")
                    client_thread = Thread(target=NPPServer.serve,
                                       args=[client_socket, self])
                    client_thread.start()
        except nfc.llcp.Error as e:
            log.error(str(e))
        finally:
            nfc.llcp.close(socket)

    @staticmethod
    def serve(socket, npp_server):
        peer_sap = nfc.llcp.getpeername(socket)
        log.info("serving npp client on remote sap {0}".format(peer_sap))

        try:
            data = nfc.llcp.recv(socket)
            if data is None:
                log.debug("connection closed, no data")
                return
            
            while nfc.llcp.poll(socket, "recv"):
                data += nfc.llcp.recv(socket)

            log.debug("got {:d} octets data".format(len(data)))
            if len(data) < 10:
                log.debug("npp msg initial fragment too short")
                return # bail out, this is a bad client

            version, num_entries = unpack(">BI", data[:5])
            log.debug("version {:d}, {:d} entries"
                      .format(version, num_entries))
            if (version >> 4) > 1:
                log.debug("unsupported version {:d}".format(version>>4))
                return

            if num_entries != 1:
                log.debug("npp msg has invalid length")
                return

            remaining = data[5:]
            for i in range(num_entries):
                log.debug("processing NDEF message #{:d}".format(i+1))
                if len(remaining) < 5:
                    log.debug("insufficient data for action code and ndef size")
                    return

                action_code, length = unpack(">BI", remaining[:5])
                log.debug("action code {:d}, ndef length {:d}"
                          .format(action_code, length))

                if action_code != 1:
                    log.error("unknown action code")
                    return

                remaining = remaining[5:]
                if len(remaining) < length:
                    log.error("less data than entry size indicates")
                    return

                # message complete, now handle the request
<<<<<<< HEAD
                ndef = nfc.ndef.Message(remaining[:length])
                log.debug("Got NDEF %s" % ndef)
                if npp_server.process(ndef) and npp_server.single_threaded:
                    return True
=======
                ndef_message_data = remaining[:length]
                log.debug("have complete ndef message, {:d} octets"
                          .format(len(ndef_message_data)))
                npp_server.process(ndef_message_data)
>>>>>>> 553d0385

                # prepare for next
                remaining = remaining[length:]
            return False

        except nfc.llcp.Error as e:
            log.debug("caught exception {0}".format(e))
        except Exception, e:
            log.error(e)
            raise
        finally:
            nfc.llcp.close(socket)

    def process(self, ndef_message_data):
        """Processes NDEF messages. This method should be overwritten by a
        subclass of NPPServer to customize it's behavior. The default
        implementation prints each record. If NPP server is single threaded
        and this method returns True, the server stops processing.
        """
        log.debug("ndef push server process message")
        log.debug(ndef_message_data.encode("hex"))<|MERGE_RESOLUTION|>--- conflicted
+++ resolved
@@ -52,7 +52,7 @@
             if data is None:
                 log.debug("connection closed, no data")
                 return
-            
+
             while nfc.llcp.poll(socket, "recv"):
                 data += nfc.llcp.recv(socket)
 
@@ -93,17 +93,11 @@
                     return
 
                 # message complete, now handle the request
-<<<<<<< HEAD
-                ndef = nfc.ndef.Message(remaining[:length])
-                log.debug("Got NDEF %s" % ndef)
-                if npp_server.process(ndef) and npp_server.single_threaded:
-                    return True
-=======
                 ndef_message_data = remaining[:length]
                 log.debug("have complete ndef message, {:d} octets"
                           .format(len(ndef_message_data)))
-                npp_server.process(ndef_message_data)
->>>>>>> 553d0385
+                if npp_server.process(ndef_message_data) and npp_server.single_threaded:
+                    return True
 
                 # prepare for next
                 remaining = remaining[length:]
