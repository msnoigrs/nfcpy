--- conflicted
+++ resolved
@@ -73,7 +73,7 @@
                                 module = usb_device_map[(vendor, product)]
                                 driver = import_driver(module)
                                 try:
-                                    device = driver.init(dev)
+                                    device = driver.init(dev, "usb")
                                 except IOError:
                                     continue
                                 device._path = "usb:{0}:{1}".format(
@@ -97,7 +97,7 @@
                                 module = usb_device_map[(vendor, product)]
                                 driver = import_driver(module)
                                 try:
-                                    device = driver.init(dev)
+                                    device = driver.init(dev, "usb")
                                 except IOError:
                                     continue
                                 device._path = "usb:{0}:{1}".format(
@@ -116,14 +116,10 @@
                     if (vendor, product) in usb_device_map:
                         module = usb_device_map[(vendor, product)]
                         driver = import_driver(module)
-<<<<<<< HEAD
-                        device = driver.init(dev, "usb")
-=======
                         try:
-                            device = driver.init(dev)
+                            device = driver.init(dev, "usb")
                         except IOError:
                             continue
->>>>>>> dae4241b
                         device._path = "usb:{0}:{1}".format(
                             bus.dirname, dev.filename)
                         return device
